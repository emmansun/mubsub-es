--- conflicted
+++ resolved
@@ -112,20 +112,13 @@
             self.name,
             self.options,
             function (err, collection) {
-<<<<<<< HEAD
-                if (err && err.message === 'collection already exists') {
-                    var promise = self.collection;
-                    return self.create().collection.then(promise.resolve.bind(promise));
-                }
-
-                self.collection.resolve(err, collection);
-=======
                 if (err) {
                     return self.emit('error', err);
+                } else if (err && err.message === 'collection already exists') {
+                    return self.create();
                 }
 
                 self.emit('collection', self.collection = collection);
->>>>>>> c3b65dd8
             }
         );
     }
